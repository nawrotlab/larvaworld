import holoviews as hv
import numpy as np
import panel as pn
from panel.template import DarkTheme

pn.extension()

from larvaworld.lib import reg, screen, sim, util


__all__ = [
    "ExperimentViewer",
    "experiment_viewer_app",
]

w, h = 800, 500


class ExperimentViewer:
    def __init__(self):
        self.size = 600
        self.draw_ops = screen.AgentDrawOps(draw_centroid=True, draw_segs=False)

    def get_tank_plot(self):
        a = self.env.arena
        if a.geometry == "circular":
            tank = hv.Ellipse(0, 0, a.dims[0]).opts(line_width=5, bgcolor="lightgrey")
        elif a.geometry == "rectangular":
            tank = hv.Box(0, 0, spec=a.dims).opts(line_width=5, bgcolor="lightgrey")
        else:
            raise ValueError("Not implemented")
        return tank

    def draw_imgs(self):
        agents = self.launcher.agents
        sources = self.launcher.sources
        d = util.AttrDict(
            {
                "draw_segs": hv.Overlay(
                    [
                        hv.Polygons([seg.vertices for seg in a.segs]).opts(
                            color=a.color
                        )
                        for a in agents
                    ]
                ),
                "draw_centroid": hv.Points(agents.get_position()).opts(
                    size=5, color="black"
                ),
                "draw_head": hv.Points(agents.head.front_end).opts(size=5, color="red"),
                "draw_midline": hv.Overlay(
                    [
                        hv.Path(a.midline_xy).opts(color="blue", line_width=2)
                        for a in agents
                    ]
                ),
                "visible_trails": hv.Contours(
                    [a.trajectory[-self.Nfade :] for a in agents]
                ).opts(color="black"),
            }
        )
        source_imgs = [
            hv.Ellipse(s.pos[0], s.pos[1], s.radius * 2).opts(
                line_width=5, color=s.color, bgcolor=s.color
            )
            for s in sources
        ]
        agent_imgs = [img for k, img in d.items() if getattr(self.draw_ops, k)]

        return hv.Overlay([self.tank_plot] + source_imgs + agent_imgs).opts(
            responsive=False, **self.image_kws
        )

    def get_app(self, experiment="dish", duration=1, **kwargs):
        self.launcher = sim.ExpRun(experiment=experiment, duration=duration, **kwargs)
        self.Nfade = int(self.draw_ops.trail_dt / self.launcher.dt)
        self.env = self.launcher.p.env_params
        x, y = self.env.arena.dims
        self.image_kws = {
            "title": "Arena viewer",
            "xlim": (-x / 2, x / 2),
            "ylim": (-y / 2, y / 2),
            "width": self.size,
            "height": int(self.size * y / x),
            "xlabel": "X (m)",
            "ylabel": "Y (m)",
        }
        self.launcher.sim_setup(steps=self.launcher.p.steps)
        slider_kws = {
            "width": int(self.size / 2),
            "start": 0,
            "end": self.launcher.Nsteps - 1,
            "interval": int(1000 * self.launcher.dt),
            "value": 1,
            # 'step': 5,
            # 'loop_policy': 'loop',
        }
        progress_kws = {
            "width": int(self.size / 2),
            "max": self.launcher.Nsteps - 1,
            "value": self.launcher.t,
        }
        self.progress_bar = pn.widgets.Progress(bar_color="primary", **progress_kws)
        time_slider = pn.widgets.Player(**slider_kws)
        self.tank_plot = self.get_tank_plot()

        @pn.depends(i=time_slider)
        def get_image(i):
            while i > self.launcher.t:
                self.launcher.sim_step()
                self.progress_bar.value = self.launcher.t
            return self.draw_imgs()

            # overlay = self.tank_plot
            # agents=self.launcher.agents
            # if draw_ops.draw_segs:
            #     for a in agents:
            #         segpolys = hv.Polygons([seg.vertices for seg in a.segs]).opts(color=a.color)
            #         overlay *= segpolys
            # if draw_ops.draw_centroid:
            #     points = hv.Points(agents.get_position()).opts(size=5, color='black')
            #     overlay*=points
            # if draw_ops.draw_head:
            #     hpoints = hv.Points(agents.head.front_end).opts(size=5, color='red')
            #     overlay *= hpoints
            # if draw_ops.draw_midline:
            #     for a in agents:
            #         mid = hv.Path(a.midline_xy).opts(color='blue',line_width=2)
            #         overlay *= mid
            # if draw_ops.trails:
            #     Nfade = int(draw_ops.trajectory_dt / self.launcher.dt)
            #
            #     _paths = [a.trajectory[-Nfade:] for a in agents]
            #     paths = hv.Contours(_paths).opts(color='black')
            #     overlay *= paths
            #
            # for s in self.launcher.sources:
            #     source = hv.Ellipse(s.pos[0], s.pos[1], s.radius*2).opts(line_width=5,color=s.color, bgcolor=s.color)
            #     overlay *= source

            # overlay.opts(responsive=False, **self.image_kws)
            #
            # return overlay

        img_dmap = hv.DynamicMap(get_image)
        app = pn.Row(
            img_dmap,
            pn.Column(
                pn.Row(pn.Column("Tick", time_slider)),
                pn.Row(pn.Column("Simulation timestep", self.progress_bar)),
                pn.Param(self.draw_ops),
            ),
        )
        return app


<<<<<<< HEAD
v = ExperimentViewer()

CT = reg.conf.Exp
Msel = pn.widgets.Select(value="dish", name="experiment", options=CT.confIDs)
Mrun = pn.widgets.Button(name="Run")

experiment_viewer_app = pn.template.MaterialTemplate(
    title="larvaworld : Experiment viewer", theme=DarkTheme, sidebar_width=w
)
experiment_viewer_app.sidebar.append(pn.Row(Msel, Mrun, width=300, height=80))
experiment_viewer_app.main.append(pn.bind(v.get_app, Msel))

experiment_viewer_app.servable()
=======
if __name__ == "__main__":
    v = ArenaViewer()
    app = v.get_app()
    app.servable()
    pn.serve(app)
>>>>>>> 704c4aca
<|MERGE_RESOLUTION|>--- conflicted
+++ resolved
@@ -154,7 +154,6 @@
         return app
 
 
-<<<<<<< HEAD
 v = ExperimentViewer()
 
 CT = reg.conf.Exp
@@ -168,10 +167,3 @@
 experiment_viewer_app.main.append(pn.bind(v.get_app, Msel))
 
 experiment_viewer_app.servable()
-=======
-if __name__ == "__main__":
-    v = ArenaViewer()
-    app = v.get_app()
-    app.servable()
-    pn.serve(app)
->>>>>>> 704c4aca
